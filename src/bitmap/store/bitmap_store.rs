use std::borrow::Borrow;
use std::fmt::{Display, Formatter};
use std::ops::{
    BitAnd, BitAndAssign, BitOr, BitOrAssign, BitXor, BitXorAssign, RangeInclusive, Sub, SubAssign,
};

use super::ArrayStore;

pub const BITMAP_LENGTH: usize = 1024;

#[derive(Clone, Eq, PartialEq)]
pub struct BitmapStore {
    len: u64,
    bits: Box<[u64; BITMAP_LENGTH]>,
}

impl BitmapStore {
    pub fn new() -> BitmapStore {
        BitmapStore { len: 0, bits: Box::new([0; BITMAP_LENGTH]) }
    }

    pub fn try_from(len: u64, bits: Box<[u64; BITMAP_LENGTH]>) -> Result<BitmapStore, Error> {
        let actual_len = bits.iter().map(|v| v.count_ones() as u64).sum();
        if len != actual_len {
            Err(Error { kind: ErrorKind::Cardinality { expected: len, actual: actual_len } })
        } else {
            Ok(BitmapStore { len, bits })
        }
    }

    ///
    /// Create a new BitmapStore from a given len and bits array
    /// It is up to the caller to ensure len == cardinality of bits
    /// Favor `try_from` for cases in which this invariants should be checked
    ///
    /// # Panics
    ///
    /// When debug_assertions are enabled and the above invariant is not met
    pub fn from_unchecked(len: u64, bits: Box<[u64; BITMAP_LENGTH]>) -> BitmapStore {
        if cfg!(debug_assertions) {
            BitmapStore::try_from(len, bits).unwrap()
        } else {
            BitmapStore { len, bits }
        }
    }

    pub fn insert(&mut self, index: u16) -> bool {
        let (key, bit) = (key(index), bit(index));
        let old_w = self.bits[key];
        let new_w = old_w | 1 << bit;
        let inserted = (old_w ^ new_w) >> bit; // 1 or 0
        self.bits[key] = new_w;
        self.len += inserted;
        inserted != 0
    }

    pub fn insert_range(&mut self, range: RangeInclusive<u16>) -> u64 {
        let start = *range.start();
        let end = *range.end();

        let (start_key, start_bit) = (key(start), bit(start));
        let (end_key, end_bit) = (key(end), bit(end));

        // MSB > start_bit > end_bit > LSB
        if start_key == end_key {
            // Set the end_bit -> LSB to 1
            let mut mask = if end_bit == 63 { u64::MAX } else { (1 << (end_bit + 1)) - 1 };
            // Set MSB -> start_bit to 1
            mask &= !((1 << start_bit) - 1);

            let existed = (self.bits[start_key] & mask).count_ones();
            self.bits[start_key] |= mask;

            let inserted = u64::from(end - start + 1) - u64::from(existed);
            self.len += inserted;
            return inserted;
        }

        // Mask off the left-most bits (MSB -> start_bit)
        let mask = !((1 << start_bit) - 1);

        // Keep track of the number of bits that were already set to
        // return how many new bits were set later
        let mut existed = (self.bits[start_key] & mask).count_ones();

        self.bits[start_key] |= mask;

        // Set the full blocks, tracking the number of set bits
        for i in (start_key + 1)..end_key {
            existed += self.bits[i].count_ones();
            self.bits[i] = u64::MAX;
        }

        // Set the end bits in the last chunk (MSB -> end_bit)
        let mask = if end_bit == 63 { u64::MAX } else { (1 << (end_bit + 1)) - 1 };
        existed += (self.bits[end_key] & mask).count_ones();
        self.bits[end_key] |= mask;

        let inserted = end as u64 - start as u64 + 1 - existed as u64;
        self.len += inserted;
        inserted
    }

    pub fn push(&mut self, index: u16) -> bool {
        if self.max().map_or(true, |max| max < index) {
            self.insert(index);
            true
        } else {
            false
        }
    }

    ///
    /// Pushes `index` at the end of the store.
    /// It is up to the caller to have validated index > self.max()
    ///
    /// # Panics
    ///
    /// If debug_assertions enabled and index is > self.max()
    pub(crate) fn push_unchecked(&mut self, index: u16) {
        if cfg!(debug_assertions) {
            if let Some(max) = self.max() {
                assert!(index > max, "store max >= index")
            }
        }
        self.insert(index);
    }

    pub fn remove(&mut self, index: u16) -> bool {
        let (key, bit) = (key(index), bit(index));
        let old_w = self.bits[key];
        let new_w = old_w & !(1 << bit);
        let removed = (old_w ^ new_w) >> bit; // 0 or 1
        self.bits[key] = new_w;
        self.len -= removed;
        removed != 0
    }

    pub fn remove_range(&mut self, range: RangeInclusive<u16>) -> u64 {
        let start = *range.start();
        let end = *range.end();

        let (start_key, start_bit) = (key(start), bit(start));
        let (end_key, end_bit) = (key(end), bit(end));

        if start_key == end_key {
            let mask = (u64::MAX << start_bit) & (u64::MAX >> (63 - end_bit));
            let removed = (self.bits[start_key] & mask).count_ones();
            self.bits[start_key] &= !mask;
            let removed = u64::from(removed);
            self.len -= removed;
            return removed;
        }

        let mut removed = 0;
        // start key bits
        removed += (self.bits[start_key] & (u64::MAX << start_bit)).count_ones();
        self.bits[start_key] &= !(u64::MAX << start_bit);
        // counts bits in between
        for word in &self.bits[start_key + 1..end_key] {
            removed += word.count_ones();
            // When popcnt is available zeroing in this loop is faster,
            // but we opt to perform reasonably on most cpus by zeroing after.
            // By doing that the compiler uses simd to count ones.
        }
        // do zeroing outside the loop
        for word in &mut self.bits[start_key + 1..end_key] {
            *word = 0;
        }
        // end key bits
        removed += (self.bits[end_key] & (u64::MAX >> (63 - end_bit))).count_ones();
        self.bits[end_key] &= !(u64::MAX >> (63 - end_bit));
        let removed = u64::from(removed);
        self.len -= removed;
        removed
    }

    pub fn contains(&self, index: u16) -> bool {
        self.bits[key(index)] & (1 << bit(index)) != 0
    }

    pub fn is_disjoint(&self, other: &BitmapStore) -> bool {
        self.bits.iter().zip(other.bits.iter()).all(|(&i1, &i2)| (i1 & i2) == 0)
    }

    pub fn is_subset(&self, other: &Self) -> bool {
        self.bits.iter().zip(other.bits.iter()).all(|(&i1, &i2)| (i1 & i2) == i1)
    }

    pub fn to_array_store(&self) -> ArrayStore {
        let mut vec = Vec::with_capacity(self.len as usize);
        for (index, mut bit) in self.bits.iter().cloned().enumerate() {
            while bit != 0 {
                vec.push((u64::trailing_zeros(bit) + (64 * index as u32)) as u16);
                bit &= bit - 1;
            }
        }
        ArrayStore::from_vec_unchecked(vec)
    }

    pub fn len(&self) -> u64 {
        self.len
    }

    pub fn min(&self) -> Option<u16> {
        self.bits
            .iter()
            .enumerate()
            .find(|&(_, &bit)| bit != 0)
            .map(|(index, bit)| (index * 64 + (bit.trailing_zeros() as usize)) as u16)
    }

    pub fn max(&self) -> Option<u16> {
        self.bits
            .iter()
            .enumerate()
            .rev()
            .find(|&(_, &bit)| bit != 0)
            .map(|(index, bit)| (index * 64 + (63 - bit.leading_zeros() as usize)) as u16)
    }

    pub fn rank(&self, index: u16) -> u64 {
        let (key, bit) = (key(index), bit(index));

        self.bits[..key].iter().map(|v| v.count_ones() as u64).sum::<u64>()
            + (self.bits[key] << (63 - bit)).count_ones() as u64
    }

<<<<<<< HEAD
    pub fn intersection_len_bitmap(&self, other: &BitmapStore) -> u64 {
        op_len_bitmap(self, other, BitAnd::bitand)
    }

    pub fn intersection_len_array(&self, other: &ArrayStore) -> u64 {
        self.len
            - other
                .iter()
                .map(|&index| {
                    let (key, bit) = (key(index), bit(index));
                    let old_w = self.bits[key];
                    let new_w = old_w & 1 << bit;
                    (old_w ^ new_w) >> bit
                })
                .sum::<u64>()
    }

    pub fn union_len_bitmap(&self, other: &BitmapStore) -> u64 {
        op_len_bitmap(self, other, BitOr::bitor)
    }

    pub fn union_len_array(&self, other: &ArrayStore) -> u64 {
        self.len
            + other
                .iter()
                .map(|&index| {
                    let (key, bit) = (key(index), bit(index));
                    let old_w = self.bits[key];
                    let new_w = old_w | 1 << bit;
                    (old_w ^ new_w) >> bit
                })
                .sum::<u64>()
    }

    pub fn difference_len_bitmap(&self, other: &BitmapStore) -> u64 {
        op_len_bitmap(self, other, Sub::sub)
    }

    pub fn difference_len_array(&self, other: &ArrayStore) -> u64 {
        self.len
            - other
                .iter()
                .map(|&index| {
                    let (key, bit) = (key(index), bit(index));
                    let old_w = self.bits[key];
                    let new_w = old_w & !(1 << bit);
                    (old_w ^ new_w) >> bit
                })
                .sum::<u64>()
    }

    pub fn symmetric_difference_len_bitmap(&self, other: &BitmapStore) -> u64 {
        op_len_bitmap(self, other, BitXor::bitxor)
    }

    pub fn symmetric_difference_len_array(&self, other: &ArrayStore) -> u64 {
        (self.len as isize
            + other
                .iter()
                .map(|&index| {
                    let (key, bit) = (key(index), bit(index));
                    let old_w = self.bits[key];
                    1 - 2 * (((1 << bit) & old_w) >> bit) as isize // +1 or -1
                })
                .sum::<isize>()) as u64
=======
    pub fn select(&self, n: u16) -> Option<u16> {
        let mut n = n as u64;

        for (key, value) in self.bits.iter().cloned().enumerate() {
            let len = value.count_ones() as u64;
            if n < len {
                let index = select(value, n);
                return Some((64 * key as u64 + index) as u16);
            }
            n -= len;
        }

        None
>>>>>>> 07b7d4a4
    }

    pub fn iter(&self) -> BitmapIter<&[u64; BITMAP_LENGTH]> {
        BitmapIter::new(self.len, &self.bits)
    }

    pub fn into_iter(self) -> BitmapIter<Box<[u64; BITMAP_LENGTH]>> {
        BitmapIter::new(self.len, self.bits)
    }

    pub fn as_array(&self) -> &[u64; BITMAP_LENGTH] {
        &self.bits
    }
}

// this can be done in 3 instructions on x86-64 with bmi2 with: tzcnt(pdep(1 << rank, value))
// if n > value.count_ones() this method returns 0
fn select(mut value: u64, n: u64) -> u64 {
    // reset n of the least significant bits
    for _ in 0..n {
        value &= value - 1;
    }
    value.trailing_zeros() as u64
}

impl Default for BitmapStore {
    fn default() -> Self {
        BitmapStore::new()
    }
}

#[derive(Debug)]
pub struct Error {
    kind: ErrorKind,
}

#[derive(Debug)]
pub enum ErrorKind {
    Cardinality { expected: u64, actual: u64 },
}

impl Display for Error {
    fn fmt(&self, f: &mut Formatter<'_>) -> std::fmt::Result {
        match self.kind {
            ErrorKind::Cardinality { expected, actual } => {
                write!(f, "Expected cardinality was {} but was {}", expected, actual)
            }
        }
    }
}

impl std::error::Error for Error {}

pub struct BitmapIter<B: Borrow<[u64; BITMAP_LENGTH]>> {
    key: usize,
    value: u64,
    len: u64,
    bits: B,
}

impl<B: Borrow<[u64; BITMAP_LENGTH]>> BitmapIter<B> {
    fn new(len: u64, bits: B) -> BitmapIter<B> {
        BitmapIter { key: 0, value: bits.borrow()[0], len, bits }
    }
}

impl<B: Borrow<[u64; BITMAP_LENGTH]>> Iterator for BitmapIter<B> {
    type Item = u16;

    fn next(&mut self) -> Option<u16> {
        loop {
            if self.value == 0 {
                self.key += 1;
                if self.key >= BITMAP_LENGTH {
                    debug_assert!(self.len == 0);
                    return None;
                }
                self.value = unsafe { *self.bits.borrow().get_unchecked(self.key) };
                continue;
            }
            let index = self.value.trailing_zeros() as usize;
            self.value &= self.value - 1;
            self.len -= 1;
            return Some((64 * self.key + index) as u16);
        }
    }

    fn size_hint(&self) -> (usize, Option<usize>) {
        (self.len as usize, Some(self.len as usize))
    }
}

impl<B: Borrow<[u64; BITMAP_LENGTH]>> ExactSizeIterator for BitmapIter<B> {
    fn len(&self) -> usize {
        self.len as usize
    }
}

#[inline]
pub fn key(index: u16) -> usize {
    index as usize / 64
}

#[inline]
pub fn bit(index: u16) -> usize {
    index as usize % 64
}

#[inline]
fn op_bitmaps(bits1: &mut BitmapStore, bits2: &BitmapStore, op: impl Fn(&mut u64, u64)) {
    bits1.len = 0;
    for (index1, &index2) in bits1.bits.iter_mut().zip(bits2.bits.iter()) {
        op(index1, index2);
        bits1.len += index1.count_ones() as u64;
    }
}

#[inline]
fn op_len_bitmap(bits1: &BitmapStore, bits2: &BitmapStore, op: impl Fn(u64, u64) -> u64) -> u64 {
    bits1.bits.iter().zip(bits2.bits.iter()).map(|(&a, &b)| op(a, b).count_ones() as u64).sum()
}

impl BitOrAssign<&Self> for BitmapStore {
    fn bitor_assign(&mut self, rhs: &Self) {
        op_bitmaps(self, rhs, BitOrAssign::bitor_assign);
    }
}

impl BitOrAssign<&ArrayStore> for BitmapStore {
    fn bitor_assign(&mut self, rhs: &ArrayStore) {
        for &index in rhs.iter() {
            let (key, bit) = (key(index), bit(index));
            let old_w = self.bits[key];
            let new_w = old_w | 1 << bit;
            self.len += (old_w ^ new_w) >> bit;
            self.bits[key] = new_w;
        }
    }
}

impl BitAndAssign<&Self> for BitmapStore {
    fn bitand_assign(&mut self, rhs: &Self) {
        op_bitmaps(self, rhs, BitAndAssign::bitand_assign);
    }
}

impl SubAssign<&Self> for BitmapStore {
    #[allow(clippy::suspicious_op_assign_impl)]
    fn sub_assign(&mut self, rhs: &Self) {
        op_bitmaps(self, rhs, |l, r| *l &= !r);
    }
}

impl SubAssign<&ArrayStore> for BitmapStore {
    #[allow(clippy::suspicious_op_assign_impl)]
    fn sub_assign(&mut self, rhs: &ArrayStore) {
        for &index in rhs.iter() {
            let (key, bit) = (key(index), bit(index));
            let old_w = self.bits[key];
            let new_w = old_w & !(1 << bit);
            self.len -= (old_w ^ new_w) >> bit;
            self.bits[key] = new_w;
        }
    }
}

impl BitXorAssign<&Self> for BitmapStore {
    fn bitxor_assign(&mut self, rhs: &Self) {
        op_bitmaps(self, rhs, BitXorAssign::bitxor_assign);
    }
}

impl BitXorAssign<&ArrayStore> for BitmapStore {
    fn bitxor_assign(&mut self, rhs: &ArrayStore) {
        let mut len = self.len as isize;
        for &index in rhs.iter() {
            let (key, bit) = (key(index), bit(index));
            let old_w = self.bits[key];
            let new_w = old_w ^ 1 << bit;
            len += 1 - 2 * (((1 << bit) & old_w) >> bit) as isize; // +1 or -1
            self.bits[key] = new_w;
        }
        self.len = len as u64;
    }
}<|MERGE_RESOLUTION|>--- conflicted
+++ resolved
@@ -226,7 +226,21 @@
             + (self.bits[key] << (63 - bit)).count_ones() as u64
     }
 
-<<<<<<< HEAD
+    pub fn select(&self, n: u16) -> Option<u16> {
+        let mut n = n as u64;
+
+        for (key, value) in self.bits.iter().cloned().enumerate() {
+            let len = value.count_ones() as u64;
+            if n < len {
+                let index = select(value, n);
+                return Some((64 * key as u64 + index) as u16);
+            }
+            n -= len;
+        }
+
+        None
+    }
+
     pub fn intersection_len_bitmap(&self, other: &BitmapStore) -> u64 {
         op_len_bitmap(self, other, BitAnd::bitand)
     }
@@ -292,21 +306,6 @@
                     1 - 2 * (((1 << bit) & old_w) >> bit) as isize // +1 or -1
                 })
                 .sum::<isize>()) as u64
-=======
-    pub fn select(&self, n: u16) -> Option<u16> {
-        let mut n = n as u64;
-
-        for (key, value) in self.bits.iter().cloned().enumerate() {
-            let len = value.count_ones() as u64;
-            if n < len {
-                let index = select(value, n);
-                return Some((64 * key as u64 + index) as u16);
-            }
-            n -= len;
-        }
-
-        None
->>>>>>> 07b7d4a4
     }
 
     pub fn iter(&self) -> BitmapIter<&[u64; BITMAP_LENGTH]> {
